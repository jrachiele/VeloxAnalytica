--- conflicted
+++ resolved
@@ -742,7 +742,6 @@
             functionEvaluations++;
 
             final double[] params = point.elements();
-<<<<<<< HEAD
             parameters.setAutoRegressivePars(slice(params, 0, order.p));
             parameters.setMovingAveragePars(slice(params, order.p, order.p + order.q));
             parameters.setSeasonalAutoRegressivePars(slice(params, order.p + order.q, order.p + order.q + order.P));
@@ -761,21 +760,12 @@
             final double[] maCoeffs = ArimaModel.expandMaCoefficients(parameters.getMovingAveragePars(),
                                                                       parameters.getSeasonalMovingAveragePars(),
                                                                       seasonalFrequency);
-=======
-            System.arraycopy(params, 0, arParams, 0, order.p);
-            System.arraycopy(params, order.p, maParams, 0, order.q);
-            System.arraycopy(params, order.p + order.q, sarParams, 0, order.P);
-            System.arraycopy(params, order.p + order.q + order.P, smaParams, 0, order.Q);
             if (order.constant.include()) {
                 parameters.setAndScaleMean(params[order.sumARMA()]);
             }
             if (order.drift.include()) {
                 parameters.setAndScaleDrift(params[order.sumARMA() + order.constant.asInt()]);
             }
-
-            final double[] arCoeffs = ArimaModel.expandArCoefficients(arParams, sarParams, seasonalFrequency);
-            final double[] maCoeffs = ArimaModel.expandMaCoefficients(maParams, smaParams, seasonalFrequency);
->>>>>>> 63fcdc8b
 
             Vector regressionParameters = Vector.from(parameters.getRegressors(order));
             Vector regressionEffects = externalRegressors.times(regressionParameters);
